# -*- coding: utf-8 -*-
'''
A convenience system to manage jobs, both active and already run
'''

# Import python libs
from __future__ import absolute_import, print_function
import fnmatch
import logging
import os
import copy

# Import salt libs
import salt.client
import salt.payload
import salt.utils
import salt.utils.jid
import salt.minion

# Import 3rd-party libs
import salt.ext.six as six
from salt.exceptions import SaltClientError

try:
    import dateutil.parser as dateutil_parser
    DATEUTIL_SUPPORT = True
except ImportError:
    DATEUTIL_SUPPORT = False

log = logging.getLogger(__name__)


def active(outputter=None, display_progress=False):
    '''
    Return a report on all actively running jobs from a job id centric
    perspective

    CLI Example:

    .. code-block:: bash

        salt-run jobs.active
    '''
    ret = {}
    client = salt.client.get_local_client(__opts__['conf_file'])
    try:
        active_ = client.cmd('*', 'saltutil.running', timeout=__opts__['timeout'])
    except SaltClientError as client_error:
        print(client_error)
        return ret

    if display_progress:
        __jid_event__.fire_event({
            'message': 'Attempting to contact minions: {0}'.format(list(active_.keys()))
            }, 'progress')
    for minion, data in six.iteritems(active_):
        if display_progress:
            __jid_event__.fire_event({'message': 'Received reply from minion {0}'.format(minion)}, 'progress')
        if not isinstance(data, list):
            continue
        for job in data:
            if not job['jid'] in ret:
                ret[job['jid']] = _format_jid_instance(job['jid'], job)
                ret[job['jid']].update({'Running': [{minion: job.get('pid', None)}], 'Returned': []})
            else:
                ret[job['jid']]['Running'].append({minion: job['pid']})

    mminion = salt.minion.MasterMinion(__opts__)
    for jid in ret:
        returner = _get_returner((__opts__['ext_job_cache'], __opts__['master_job_cache']))
        data = mminion.returners['{0}.get_jid'.format(returner)](jid)
        for minion in data:
            if minion not in ret[jid]['Returned']:
                ret[jid]['Returned'].append(minion)

    if outputter:
        salt.utils.warn_until(
            'Boron',
            'The \'outputter\' argument to the jobs.active runner '
            'has been deprecated. Please specify an outputter using --out. '
            'See the output of \'salt-run -h\' for more information.'
        )
        return {'outputter': outputter, 'data': ret}
    else:
        return ret


def lookup_jid(jid,
               ext_source=None,
               missing=False,
               outputter=None,
               display_progress=False):
    '''
    Return the printout from a previously executed job

    jid
        The jid to look up.

    ext_source
        The external job cache to use. Default: `None`.

    missing
        When set to `True`, adds the minions that did not return from the command.
        Default: `False`.

    display_progress
        Displays progress events when set to `True`. Default: `False`.

        .. versionadded:: 2015.2.0

    CLI Example:

    .. code-block:: bash

        salt-run jobs.lookup_jid 20130916125524463507
        salt-run jobs.lookup_jid 20130916125524463507 outputter=highstate
    '''
    ret = {}
    mminion = salt.minion.MasterMinion(__opts__)
    returner = _get_returner((__opts__['ext_job_cache'], ext_source, __opts__['master_job_cache']))
    if display_progress:
        __jid_event__.fire_event({'message': 'Querying returner: {0}'.format(returner)}, 'progress')

    try:
        data = mminion.returners['{0}.get_jid'.format(returner)](jid)
    except TypeError:
        return 'Requested returner could not be loaded. No JIDs could be retrieved.'

    for minion in data:
        if display_progress:
            __jid_event__.fire_event({'message': minion}, 'progress')
        if u'return' in data[minion]:
            ret[minion] = data[minion].get(u'return')
        else:
            ret[minion] = data[minion].get('return')
    if missing:
        ckminions = salt.utils.minions.CkMinions(__opts__)
        exp = ckminions.check_minions(data['tgt'], data['tgt_type'])
        for minion_id in exp:
            if minion_id not in data:
                ret[minion_id] = 'Minion did not return'

    # Once we remove the outputter argument in a couple releases, we still
    # need to check to see if the 'out' key is present and use it to specify
    # the correct outputter, so we get highstate output for highstate runs.
    if outputter is None:
        try:
            # Check if the return data has an 'out' key. We'll use that as the
            # outputter in the absence of one being passed on the CLI.
            outputter = data[next(iter(data))].get('out')
        except (StopIteration, AttributeError):
            outputter = None
    else:
        salt.utils.warn_until(
            'Boron',
            'The \'outputter\' argument to the jobs.lookup_jid runner '
            'has been deprecated. Please specify an outputter using --out. '
            'See the output of \'salt-run -h\' for more information.'
        )

    if outputter:
        return {'outputter': outputter, 'data': ret}
    else:
        return ret


def list_job(jid, ext_source=None, outputter=None):
    '''
    List a specific job given by its jid

    CLI Example:

    .. code-block:: bash

        salt-run jobs.list_job 20130916125524463507
    '''
    ret = {'jid': jid}
    mminion = salt.minion.MasterMinion(__opts__)
    returner = _get_returner((__opts__['ext_job_cache'], ext_source, __opts__['master_job_cache']))

    job = mminion.returners['{0}.get_load'.format(returner)](jid)
    ret.update(_format_jid_instance(jid, job))
    ret['Result'] = mminion.returners['{0}.get_jid'.format(returner)](jid)
    if outputter:
        salt.utils.warn_until(
            'Boron',
            'The \'outputter\' argument to the jobs.list_job runner '
            'has been deprecated. Please specify an outputter using --out. '
            'See the output of \'salt-run -h\' for more information.'
        )
        return {'outputter': outputter, 'data': ret}
    else:
        return ret


def list_jobs(ext_source=None,
              outputter=None,
              search_metadata=None,
              search_function=None,
              search_target=None,
              start_time=None,
              end_time=None,
              display_progress=False):
    '''
    List all detectable jobs and associated functions

    ext_source
        The external job cache to use. Default: `None`.

    search_metadata
        Search the metadata of a job for the provided string of dictionary.
        Default: 'None'.

    search_function
        Search the function of a job for the provided string.
        Default: 'None'.

    search_target
        Search the target of a job for the provided minion name.
        Default: 'None'.

    start_time
        Search for jobs where the start time of the job is greater than
        or equal to the provided time stamp.  Any timestamp supported
        by the Dateutil (required) module can be used.
        Default: 'None'.

    end_time
        Search for jobs where the start time of the job is less than
        or equal to the provided time stamp.  Any timestamp supported
        by the Dateutil (required) module can be used.
        Default: 'None'.

    CLI Example:

    .. code-block:: bash

        salt-run jobs.list_jobs
        salt-run jobs.list_jobs search_function='test.*' search_target='localhost' search_metadata='{"bar": "foo"}'
        salt-run jobs.list_jobs start_time='2015, Mar 16 19:00' end_time='2015, Mar 18 22:00'

    '''
    returner = _get_returner((__opts__['ext_job_cache'], ext_source, __opts__['master_job_cache']))
    if display_progress:
        __jid_event__.fire_event({'message': 'Querying returner {0} for jobs.'.format(returner)}, 'progress')
    mminion = salt.minion.MasterMinion(__opts__)

    ret = mminion.returners['{0}.get_jids'.format(returner)]()

    mret = {}
    for item in ret:
        _match = True
        if search_metadata:
            _match = False
            if 'Metadata' in ret[item]:
                if isinstance(search_metadata, dict):
                    for key in search_metadata:
                        if key in ret[item]['Metadata']:
                            if ret[item]['Metadata'][key] == search_metadata[key]:
                                _match = True
                else:
                    log.info('The search_metadata parameter must be specified'
                             ' as a dictionary.  Ignoring.')
<<<<<<< HEAD
        if search_target and _match:
            _match = False
=======
    else:
        mret = copy.copy(ret)

    if search_target:
        _mret = {}
        for item in mret:
>>>>>>> ef5d6c10
            if 'Target' in ret[item]:
                if isinstance(search_target, list):
                    for key in search_target:
                        if fnmatch.fnmatch(ret[item]['Target'], key):
                            _match = True
                elif isinstance(search_target, six.string_types):
                    if fnmatch.fnmatch(ret[item]['Target'], search_target):
                        _match = True

        if search_function and _match:
            _match = False
            if 'Function' in ret[item]:
                if isinstance(search_function, list):
                    for key in search_function:
                        if fnmatch.fnmatch(ret[item]['Function'], key):
                            _match = True
                elif isinstance(search_function, six.string_types):
                    if fnmatch.fnmatch(ret[item]['Function'], search_function):
                        _match = True

        if start_time and _match:
            _match = False
            if DATEUTIL_SUPPORT:
                parsed_start_time = dateutil_parser.parse(start_time)
                _start_time = dateutil_parser.parse(ret[item]['StartTime'])
                if _start_time >= parsed_start_time:
                    _match = True
            else:
                log.error('"dateutil" library not available, skipping start_time comparision.')

        if end_time and _match:
            _match = False
            if DATEUTIL_SUPPORT:
                parsed_end_time = dateutil_parser.parse(end_time)
                _start_time = dateutil_parser.parse(ret[item]['StartTime'])
                if _start_time <= parsed_end_time:
                    _match = True
            else:
                log.error('"dateutil" library not available, skipping start_time comparision.')

        if _match:
            mret[item] = ret[item]

    if outputter:
        return {'outputter': outputter, 'data': mret}
    else:
        return mret


def print_job(jid, ext_source=None, outputter=None):
    '''
    Print a specific job's detail given by it's jid, including the return data.

    CLI Example:

    .. code-block:: bash

        salt-run jobs.print_job 20130916125524463507
    '''
    ret = {}

    returner = _get_returner((__opts__['ext_job_cache'], ext_source, __opts__['master_job_cache']))
    mminion = salt.minion.MasterMinion(__opts__)

    try:
        job = mminion.returners['{0}.get_load'.format(returner)](jid)
        ret[jid] = _format_jid_instance(jid, job)
    except TypeError:
        ret[jid]['Result'] = ('Requested returner {0} is not available. Jobs cannot be retrieved. '
            'Check master log for details.'.format(returner))
        return ret
    ret[jid]['Result'] = mminion.returners['{0}.get_jid'.format(returner)](jid)
    if outputter:
        salt.utils.warn_until(
            'Boron',
            'The \'outputter\' argument to the jobs.print_job runner '
            'has been deprecated. Please specify an outputter using --out. '
            'See the output of \'salt-run -h\' for more information.'
        )
        return {'outputter': outputter, 'data': ret}
    else:
        return ret


def last_run(ext_source=None,
             outputter=None,
             metadata=None,
             function=None,
             target=None,
             display_progress=False):
    '''
    List all detectable jobs and associated functions

    .. versionadded:: Beryllium

    CLI Example:

    .. code-block:: bash

        salt-run jobs.last_run

        salt-run jobs.last_run target=nodename

        salt-run jobs.last_run function='cmd.run'

        salt-run jobs.last_run metadata="{'foo': 'bar'}"
    '''

    if metadata:
        if not isinstance(metadata, dict):
            log.info('The metadata parameter must be specified as a dictionary')
            return False

    _all_jobs = list_jobs(ext_source, outputter, metadata, function, target, display_progress)
    if _all_jobs:
        last_job = sorted(_all_jobs)[-1]
        return print_job(last_job, ext_source, outputter)
    else:
        return False


def _get_returner(returner_types):
    '''
    Helper to iterate over returner_types and pick the first one
    '''
    for returner in returner_types:
        if returner and returner is not None:
            return returner


def _format_job_instance(job):
    '''
    Helper to format a job instance
    '''
    ret = {'Function': job.get('fun', 'unknown-function'),
           'Arguments': list(job.get('arg', [])),
           # unlikely but safeguard from invalid returns
           'Target': job.get('tgt', 'unknown-target'),
           'Target-type': job.get('tgt_type', []),
           'User': job.get('user', 'root')}

    if 'metadata' in job:
        ret['Metadata'] = job.get('metadata', {})
    else:
        if 'kwargs' in job:
            if 'metadata' in job['kwargs']:
                ret['Metadata'] = job['kwargs'].get('metadata', {})

    if 'Minions' in job:
        ret['Minions'] = job['Minions']
    return ret


def _format_jid_instance(jid, job):
    '''
    Helper to format jid instance
    '''
    ret = _format_job_instance(job)
    ret.update({'StartTime': salt.utils.jid.jid_to_time(jid)})
    return ret


def _walk_through(job_dir, display_progress=False):
    '''
    Walk through the job dir and return jobs
    '''
    serial = salt.payload.Serial(__opts__)

    for top in os.listdir(job_dir):
        t_path = os.path.join(job_dir, top)

        for final in os.listdir(t_path):
            load_path = os.path.join(t_path, final, '.load.p')
            job = serial.load(salt.utils.fopen(load_path, 'rb'))

            if not os.path.isfile(load_path):
                continue

            job = serial.load(salt.utils.fopen(load_path, 'rb'))
            jid = job['jid']
            if display_progress:
                __jid_event__.fire_event({'message': 'Found JID {0}'.format(jid)}, 'progress')
            yield jid, job, t_path, final<|MERGE_RESOLUTION|>--- conflicted
+++ resolved
@@ -261,17 +261,8 @@
                 else:
                     log.info('The search_metadata parameter must be specified'
                              ' as a dictionary.  Ignoring.')
-<<<<<<< HEAD
         if search_target and _match:
             _match = False
-=======
-    else:
-        mret = copy.copy(ret)
-
-    if search_target:
-        _mret = {}
-        for item in mret:
->>>>>>> ef5d6c10
             if 'Target' in ret[item]:
                 if isinstance(search_target, list):
                     for key in search_target:
