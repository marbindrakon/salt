# -*- coding: utf-8 -*-
'''
Return/control aspects of the grains data
'''

# Import python libs
from __future__ import absolute_import, print_function
import os
import copy
import math
import random
import logging
import operator
import collections
from functools import reduce

# Import 3rd-party libs
import yaml
import salt.ext.six as six
from salt.ext.six.moves import range  # pylint: disable=import-error,no-name-in-module,redefined-builtin

# Import salt libs
import salt.utils
import salt.utils.dictupdate
from salt.defaults import DEFAULT_TARGET_DELIM
from salt.exceptions import SaltException

__proxyenabled__ = ['*']

# Seed the grains dict so cython will build
__grains__ = {}

<<<<<<< HEAD
# Change the default outputter to make it more readable
__outputter__ = {
    'items': 'nested',
    'item': 'nested',
    'setval': 'nested',
}

=======
>>>>>>> ef5d6c10
# http://stackoverflow.com/a/12414913/127816
_infinitedict = lambda: collections.defaultdict(_infinitedict)

log = logging.getLogger(__name__)


def _serial_sanitizer(instr):
    '''Replaces the last 1/4 of a string with X's'''
    length = len(instr)
    index = int(math.floor(length * .75))
    return '{0}{1}'.format(instr[:index], 'X' * (length - index))


_FQDN_SANITIZER = lambda x: 'MINION.DOMAINNAME'
_HOSTNAME_SANITIZER = lambda x: 'MINION'
_DOMAINNAME_SANITIZER = lambda x: 'DOMAINNAME'


# A dictionary of grain -> function mappings for sanitizing grain output. This
# is used when the 'sanitize' flag is given.
_SANITIZERS = {
    'serialnumber': _serial_sanitizer,
    'domain': _DOMAINNAME_SANITIZER,
    'fqdn': _FQDN_SANITIZER,
    'id': _FQDN_SANITIZER,
    'host': _HOSTNAME_SANITIZER,
    'localhost': _HOSTNAME_SANITIZER,
    'nodename': _HOSTNAME_SANITIZER,
}


def get(key, default='', delimiter=DEFAULT_TARGET_DELIM):
    '''
    Attempt to retrieve the named value from grains, if the named value is not
    available return the passed default. The default return is an empty string.

    The value can also represent a value in a nested dict using a ":" delimiter
    for the dict. This means that if a dict in grains looks like this::

        {'pkg': {'apache': 'httpd'}}

    To retrieve the value associated with the apache key in the pkg dict this
    key can be passed::

        pkg:apache


    delimiter
        Specify an alternate delimiter to use when traversing a nested dict

        .. versionadded:: 2014.7.0

    CLI Example:

    .. code-block:: bash

        salt '*' grains.get pkg:apache
    '''
    return salt.utils.traverse_dict_and_list(__grains__,
                                             key,
                                             default,
                                             delimiter)


def has_value(key):
    '''
    Determine whether a named value exists in the grains dictionary.

    Given a grains dictionary that contains the following structure::

        {'pkg': {'apache': 'httpd'}}

    One would determine if the apache key in the pkg dict exists by::

        pkg:apache

    CLI Example:

    .. code-block:: bash

        salt '*' grains.has_value pkg:apache
    '''
    return True if salt.utils.traverse_dict_and_list(__grains__, key, False) else False


def items(sanitize=False):
    '''
    Return all of the minion's grains

    CLI Example:

    .. code-block:: bash

        salt '*' grains.items

    Sanitized CLI Example:

    .. code-block:: bash

        salt '*' grains.items sanitize=True
    '''
    if salt.utils.is_true(sanitize):
        out = dict(__grains__)
        for key, func in six.iteritems(_SANITIZERS):
            if key in out:
                out[key] = func(out[key])
        return out
    else:
        return __grains__


def item(*args, **kwargs):
    '''
    Return one or more grains

    CLI Example:

    .. code-block:: bash

        salt '*' grains.item os
        salt '*' grains.item os osrelease oscodename

    Sanitized CLI Example:

    .. code-block:: bash

        salt '*' grains.item host sanitize=True
    '''
    ret = {}
    for arg in args:
        try:
            ret[arg] = __grains__[arg]
        except KeyError:
            pass
    if salt.utils.is_true(kwargs.get('sanitize')):
        for arg, func in six.iteritems(_SANITIZERS):
            if arg in ret:
                ret[arg] = func(ret[arg])
    return ret


def setvals(grains, destructive=False):
    '''
    Set new grains values in the grains config file

    :param Destructive: If an operation results in a key being removed, delete the key, too. Defaults to False.

    CLI Example:

    .. code-block:: bash

        salt '*' grains.setvals "{'key1': 'val1', 'key2': 'val2'}"
    '''
    new_grains = grains
    if not isinstance(new_grains, collections.Mapping):
        raise SaltException('setvals grains must be a dictionary.')
    grains = {}
    if os.path.isfile(__opts__['conf_file']):
        gfn = os.path.join(
            os.path.dirname(__opts__['conf_file']),
            'grains'
        )
    elif os.path.isdir(__opts__['conf_file']):
        gfn = os.path.join(
            __opts__['conf_file'],
            'grains'
        )
    else:
        gfn = os.path.join(
            os.path.dirname(__opts__['conf_file']),
            'grains'
        )

    if os.path.isfile(gfn):
        with salt.utils.fopen(gfn, 'rb') as fp_:
            try:
                grains = yaml.safe_load(fp_.read())
            except yaml.YAMLError as exc:
                return 'Unable to read existing grains file: {0}'.format(exc)
        if not isinstance(grains, dict):
            grains = {}
    for key, val in six.iteritems(new_grains):
        if val is None and destructive is True:
            if key in grains:
                del grains[key]
                if key in __grains__:
                    del __grains__[key]
        else:
            grains[key] = val
            __grains__[key] = val
    # Cast defaultdict to dict; is there a more central place to put this?
    yaml.representer.SafeRepresenter.add_representer(collections.defaultdict,
            yaml.representer.SafeRepresenter.represent_dict)
    cstr = yaml.safe_dump(grains, default_flow_style=False)
    try:
        with salt.utils.fopen(gfn, 'w+') as fp_:
            fp_.write(cstr)
    except (IOError, OSError):
        msg = 'Unable to write to grains file at {0}. Check permissions.'
        log.error(msg.format(gfn))
    fn_ = os.path.join(__opts__['cachedir'], 'module_refresh')
    try:
        with salt.utils.fopen(fn_, 'w+') as fp_:
            fp_.write('')
    except (IOError, OSError):
        msg = 'Unable to write to cache file {0}. Check permissions.'
        log.error(msg.format(fn_))
    if not __opts__.get('local', False):
        # Sync the grains
        __salt__['saltutil.sync_grains']()
    # Return the grains we just set to confirm everything was OK
    return new_grains


def setval(key, val, destructive=False):
    '''
    Set a grains value in the grains config file

    :param Destructive: If an operation results in a key being removed, delete the key, too. Defaults to False.

    CLI Example:

    .. code-block:: bash

        salt '*' grains.setval key val
        salt '*' grains.setval key "{'sub-key': 'val', 'sub-key2': 'val2'}"
    '''
    return setvals({key: val}, destructive)


def append(key, val, convert=False):
    '''
    .. versionadded:: 0.17.0

    Append a value to a list in the grains config file. If the grain doesn't
    exist, the grain key is added and the value is appended to the new grain
    as a list item.

    key
        The grain key to be appended to

    val
        The value to append to the grain key

    :param convert: If convert is True, convert non-list contents into a list.
        If convert is False and the grain contains non-list contents, an error
        is given. Defaults to False.

    CLI Example:

    .. code-block:: bash

        salt '*' grains.append key val
    '''
    grains = get(key, [])
    if not isinstance(grains, list) and convert is True:
        grains = [grains]
    if not isinstance(grains, list):
        return 'The key {0} is not a valid list'.format(key)
    if val in grains:
        return 'The val {0} was already in the list {1}'.format(val, key)
    grains.append(val)
    return setval(key, grains)


def remove(key, val):
    '''
    .. versionadded:: 0.17.0

    Remove a value from a list in the grains config file

    CLI Example:

    .. code-block:: bash

        salt '*' grains.remove key val
    '''
    grains = get(key, [])
    if not isinstance(grains, list):
        return 'The key {0} is not a valid list'.format(key)
    if val not in grains:
        return 'The val {0} was not in the list {1}'.format(val, key)
    grains.remove(val)
    return setval(key, grains)


def delval(key, destructive=False):
    '''
    .. versionadded:: 0.17.0

    Delete a grain from the grains config file

    :param destructive: Delete the key, too. Defaults to False.

    CLI Example:

    .. code-block:: bash

        salt '*' grains.delval key
    '''

    setval(key, None, destructive=destructive)


def ls():  # pylint: disable=C0103
    '''
    Return a list of all available grains

    CLI Example:

    .. code-block:: bash

        salt '*' grains.ls
    '''
    return sorted(__grains__)


def filter_by(lookup_dict, grain='os_family', merge=None, default='default', base=None):
    '''
    .. versionadded:: 0.17.0

    Look up the given grain in a given dictionary for the current OS and return
    the result

    Although this may occasionally be useful at the CLI, the primary intent of
    this function is for use in Jinja to make short work of creating lookup
    tables for OS-specific data. For example:

    .. code-block:: jinja

        {% set apache = salt['grains.filter_by']({
            'Debian': {'pkg': 'apache2', 'srv': 'apache2'},
            'RedHat': {'pkg': 'httpd', 'srv': 'httpd'},
        }, default='Debian') %}

        myapache:
          pkg.installed:
            - name: {{ apache.pkg }}
          service.running:
            - name: {{ apache.srv }}

    Values in the lookup table may be overridden by values in Pillar. An
    example Pillar to override values in the example above could be as follows:

    .. code-block:: yaml

        apache:
          lookup:
            pkg: apache_13
            srv: apache

    The call to ``filter_by()`` would be modified as follows to reference those
    Pillar values:

    .. code-block:: jinja

        {% set apache = salt['grains.filter_by']({
            ...
        }, merge=salt['pillar.get']('apache:lookup')) %}


    :param lookup_dict: A dictionary, keyed by a grain, containing a value or
        values relevant to systems matching that grain. For example, a key
        could be the grain for an OS and the value could the name of a package
        on that particular OS.
    :param grain: The name of a grain to match with the current system's
        grains. For example, the value of the "os_family" grain for the current
        system could be used to pull values from the ``lookup_dict``
        dictionary.
    :param merge: A dictionary to merge with the results of the grain selection
        from ``lookup_dict``. This allows Pillar to override the values in the
        ``lookup_dict``. This could be useful, for example, to override the
        values for non-standard package names such as when using a different
        Python version from the default Python version provided by the OS
        (e.g., ``python26-mysql`` instead of ``python-mysql``).
    :param default: default lookup_dict's key used if the grain does not exists
        or if the grain value has no match on lookup_dict.  If unspecified
        the value is "default".

        .. versionadded:: 2014.1.0

    :param base: A lookup_dict key to use for a base dictionary.  The
        grain-selected ``lookup_dict`` is merged over this and then finally
        the ``merge`` dictionary is merged.  This allows common values for
        each case to be collected in the base and overridden by the grain
        selection dictionary and the merge dictionary.  Default is unset.

        .. versionadded:: 2015.2.0

    CLI Example:

    .. code-block:: bash

        salt '*' grains.filter_by '{Debian: Debheads rule, RedHat: I love my hat}'
        # this one will render {D: {E: I, G: H}, J: K}
        salt '*' grains.filter_by '{A: B, C: {D: {E: F,G: H}}}' 'xxx' '{D: {E: I},J: K}' 'C'
        # next one renders {A: {B: G}, D: J}
        salt '*' grains.filter_by '{default: {A: {B: C}, D: E}, F: {A: {B: G}}, H: {D: I}}' 'xxx' '{D: J}' 'F' 'default'
        # next same as above when default='H' instead of 'F' renders {A: {B: C}, D: J}
    '''

    ret = lookup_dict.get(
            salt.utils.traverse_dict_and_list(__grains__, grain, None),
            lookup_dict.get(
                default, None)
            )

    if base and base in lookup_dict:
        base_values = lookup_dict[base]
        if ret is None:
            ret = base_values

        elif isinstance(base_values, collections.Mapping):
            if not isinstance(ret, collections.Mapping):
                raise SaltException('filter_by default and look-up values must both be dictionaries.')
            ret = salt.utils.dictupdate.update(copy.deepcopy(base_values), ret)

    if merge:
        if not isinstance(merge, collections.Mapping):
            raise SaltException('filter_by merge argument must be a dictionary.')

        if ret is None:
            ret = merge
        else:
            salt.utils.dictupdate.update(ret, merge)

    return ret


def _dict_from_path(path, val, delimiter=DEFAULT_TARGET_DELIM):
    '''
    Given a lookup string in the form of 'foo:bar:baz" return a nested
    dictionary of the appropriate depth with the final segment as a value.

    >>> _dict_from_path('foo:bar:baz', 'somevalue')
    {"foo": {"bar": {"baz": "somevalue"}}
    '''
    nested_dict = _infinitedict()
    keys = path.rsplit(delimiter)
    lastplace = reduce(operator.getitem, keys[:-1], nested_dict)
    lastplace[keys[-1]] = val

    return nested_dict


def get_or_set_hash(name,
        length=8,
        chars='abcdefghijklmnopqrstuvwxyz0123456789!@#$%^&*(-_=+)'):
    '''
    Perform a one-time generation of a hash and write it to the local grains.
    If that grain has already been set return the value instead.

    This is useful for generating passwords or keys that are specific to a
    single minion that don't need to be stored somewhere centrally.

    State Example:

    .. code-block:: yaml

        some_mysql_user:
          mysql_user:
            - present
            - host: localhost
            - password: {{ salt['grains.get_or_set_hash']('mysql:some_mysql_user') }}

    CLI Example:

    .. code-block:: bash

        salt '*' grains.get_or_set_hash 'django:SECRET_KEY' 50
    '''
    ret = get(name, None)

    if ret is None:
        val = ''.join([random.SystemRandom().choice(chars) for _ in range(length)])

        if ':' in name:
            root, rest = name.split(':', 1)
            curr = get(root, _infinitedict())
            val = _dict_from_path(rest, val)
            curr.update(val)
            setval(root, curr)
        else:
            setval(name, val)

    return get(name)<|MERGE_RESOLUTION|>--- conflicted
+++ resolved
@@ -30,7 +30,6 @@
 # Seed the grains dict so cython will build
 __grains__ = {}
 
-<<<<<<< HEAD
 # Change the default outputter to make it more readable
 __outputter__ = {
     'items': 'nested',
@@ -38,9 +37,7 @@
     'setval': 'nested',
 }
 
-=======
->>>>>>> ef5d6c10
-# http://stackoverflow.com/a/12414913/127816
+ http://stackoverflow.com/a/12414913/127816
 _infinitedict = lambda: collections.defaultdict(_infinitedict)
 
 log = logging.getLogger(__name__)
