# -*- coding: utf-8 -*-
'''
Take data from salt and "return" it into a carbon receiver

Add the following configuration to the minion configuration files::

    carbon.host: <server ip address>
    carbon.port: 2003

Errors when trying to convert data to numbers may be ignored by setting
``carbon.skip_on_error`` to `True`::

    carbon.skip_on_error: True

By default, data will be sent to carbon using the plaintext protocol. To use
the pickle protocol, set ``carbon.mode`` to ``pickle``::

    carbon.mode: pickle

Carbon settings may also be configured as::

    carbon:
        host: <server IP or hostname>
        port: <carbon port>
        skip_on_error: True
        mode: (pickle|text)

Alternative configuration values can be used by prefacing the configuration.
Any values not found in the alternative configuration will be pulled from
the default location::

    alternative.carbon:
        host: <server IP or hostname>
        port: <carbon port>
        skip_on_error: True
        mode: (pickle|text)

  To use the carbon returner, append '--return carbon' to the salt command. ex:

    salt '*' test.ping --return carbon

  To use the alternative configuration, append '--return_config alternative' to the salt command. ex:

    salt '*' test.ping --return carbon --return_config alternative
'''


# Import python libs
from contextlib import contextmanager
import collections
import logging
import cPickle as pickle
import socket
import struct
import time

<<<<<<< HEAD
import salt.returners
=======
# Import salt libs
import salt.utils
>>>>>>> 3f239422

log = logging.getLogger(__name__)

# Define the module's virtual name
__virtualname__ = 'carbon'


def __virtual__():
    return __virtualname__


def _get_options(ret):
    '''
    Returns options used for the carbon returner.
    '''
    attrs = {'host': 'host',
             'port': 'port',
             'skip': 'skip_on_error',
             'mode': 'mode'}

    _options = salt.returners.get_returner_options(__virtualname__,
                                                   ret,
                                                   attrs,
                                                   __salt__=__salt__,
                                                   __opts__=__opts__)
    return _options


@contextmanager
def _carbon(host, port):
    '''
    Context manager to ensure the clean creation and destruction of a socket.

    host
        The IP or hostname of the carbon server
    port
        The port that carbon is listening on
    '''
    carbon_sock = None

    try:
        carbon_sock = socket.socket(socket.AF_INET, socket.SOCK_STREAM,
                                    socket.IPPROTO_TCP)

        carbon_sock.connect((host, port))
    except socket.error as err:
        log.error('Error connecting to {0}:{1}, {2}'.format(host, port, err))
        raise
    else:
        log.debug('Connected to carbon')
        yield carbon_sock
    finally:
        if carbon_sock is not None:
            # Shut down and close socket
            log.debug('Destroying carbon socket')

            carbon_sock.shutdown(socket.SHUT_RDWR)
            carbon_sock.close()


def _send_picklemetrics(metrics):
    '''
    Format metrics for the carbon pickle protocol
    '''

    metrics = [(metric_name, (timestamp, value))
               for (metric_name, value, timestamp) in metrics]

    data = pickle.dumps(metrics, -1)
    payload = struct.pack('!L', len(data)) + data

    return payload


def _send_textmetrics(metrics):
    '''
    Format metrics for the carbon plaintext protocol
    '''

    data = [' '.join(map(str, metric)) for metric in metrics] + ['']

    return '\n'.join(data)


def _walk(path, value, metrics, timestamp, skip):
    '''
    Recursively include metrics from *value*.

    path
        The dot-separated path of the metric.
    value
        A dictionary or value from a dictionary. If a dictionary, ``_walk``
        will be called again with the each key/value pair as a new set of
        metrics.
    metrics
        The list of metrics that will be sent to carbon, formatted as::

            (path, value, timestamp)
    skip
        Whether or not to skip metrics when there's an error casting the value
        to a float. Defaults to `False`.
    '''

    if isinstance(value, collections.Mapping):
        for key, val in value.items():
            _walk('{0}.{1}'.format(path, key), val, metrics, timestamp, skip)
    else:
        try:
            val = float(value)
            metrics.append((path, val, timestamp))
        except (TypeError, ValueError):
            msg = 'Error in carbon returner, when trying to convert metric: ' \
                  '{0}, with val: {1}'.format(path, value)
            if skip:
                log.debug(msg)
            else:
                log.info(msg)
                raise


def returner(ret):
    '''
    Return data to a remote carbon server using the text metric protocol

    Each metric will look like::

        [module].[function].[minion_id].[metric path [...]].[metric name]

    '''
    _options = _get_options(ret)

    host = _options.get('host')
    port = _options.get('port')
    skip = _options.get('skip')
    if 'mode' in _options:
        mode = _options.get('mode').lower()

    log.debug('Carbon minion configured with host: {0}:{1}'.format(host, port))
    log.debug('Using carbon protocol: {0}'.format(mode))

    if not (host and port):
        log.error('Host or port not defined')
        return

    # TODO: possible to use time return from salt job to be slightly more precise?
    # convert the jid to unix timestamp?
    # {'fun': 'test.version', 'jid': '20130113193949451054', 'return': '0.11.0', 'id': 'salt'}
    timestamp = int(time.time())

    saltdata = ret['return']
    metric_base = ret['fun']
    handler = _send_picklemetrics if mode == 'pickle' else _send_textmetrics

    # Strip the hostname from the carbon base if we are returning from virt
    # module since then we will get stable metric bases even if the VM is
    # migrate from host to host
    if not metric_base.startswith('virt.'):
        metric_base += '.' + ret['id'].replace('.', '_')

    metrics = []
    _walk(metric_base, saltdata, metrics, timestamp, skip)
    data = handler(metrics)

    with _carbon(host, port) as sock:
        total_sent_bytes = 0
        while total_sent_bytes < len(data):
            sent_bytes = sock.send(data[total_sent_bytes:])
            if sent_bytes == 0:
                log.error('Bytes sent 0, Connection reset?')
                return

            log.debug('Sent {0} bytes to carbon'.format(sent_bytes))
            total_sent_bytes += sent_bytes


def prep_jid(nocache):  # pylint: disable=unused-argument
    '''
    Do any work necessary to prepare a JID, including sending a custom id
    '''
    return salt.utils.gen_jid()<|MERGE_RESOLUTION|>--- conflicted
+++ resolved
@@ -54,12 +54,9 @@
 import struct
 import time
 
-<<<<<<< HEAD
-import salt.returners
-=======
 # Import salt libs
 import salt.utils
->>>>>>> 3f239422
+import salt.returners
 
 log = logging.getLogger(__name__)
 
