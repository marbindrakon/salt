'''
All salt configuration loading and defaults should be in this module
'''
# Import python modules
import os
import socket
# Import third party libs
import yaml
# Import salt libs
import salt.crypt
import salt.loader

def minion_config(path):
    '''
    Reads in the minion configuration file and sets up special options
    '''
    opts = {'master': 'salt',
            'master_port': '4506',
            'pki_dir': '/etc/salt/pki',
            'id': socket.getfqdn(),
            'cachedir': '/var/cache/salt',
            'conf_file': path,
            'renderer': 'yaml_jinja',
            'disable_modules': [],
            'disable_returners': [],
            'module_dirs': [],
            'returner_dirs': [],
            'states_dirs': [],
            'render_dirs': [],
            'open_mode': False,
            'multiprocessing': False,
            'log_file': '/var/log/salt/minion',
            'log_level': 'warning',
            'log_granular_levels': {},
            'test': False,
            'cython_enable': True,
            }

    if os.path.isfile(path):
        try:
            opts.update(yaml.load(open(path, 'r')))
        except Exception:
            pass

    opts['master_uri'] = 'tcp://' + opts['master'] + ':'\
                       + str(opts['master_port'])

<<<<<<< HEAD
    # Enableing open mode requires that the value be set to True, and nothing
=======
    # Enabling open mode requires that the value be set to True, and nothing
>>>>>>> 10c24508
    # else!
    if opts['open_mode']:
        if opts['open_mode'] == True:
            opts['open_mode'] = True
        else:
            opts['open_mode'] = False

<<<<<<< HEAD
    opts['logger'] = master_logger(opts['log_file'],
                                   opts['log_level'],
                                   opts['out_level'])

=======
>>>>>>> 10c24508
    opts['grains'] = salt.loader.grains(opts)

    return opts

def master_config(path):
    '''
    Reads in the master configuration file and sets up default options
    '''
    opts = {'interface': '0.0.0.0',
            'publish_port': '4505',
            'publish_pull_port': '45055',
            'worker_threads': 5,
            'worker_start_port': '45056',
            'ret_port': '4506',
            'keep_jobs': 24,
            'pki_dir': '/etc/salt/pki',
            'cachedir': '/var/cache/salt',
            'file_root': '/srv/salt',
            'file_buffer_size': 1048576,
            'hash_type': 'md5',
            'conf_file': path,
            'open_mode': False,
            'auto_accept': False,
            'log_file': '/var/log/salt/master',
            'log_level': 'warning',
            'log_granular_levels': {},
            'cluster_masters': [],
            'cluster_mode': 'paranoid',
            }

    if os.path.isfile(path):
        try:
            opts.update(yaml.load(open(path, 'r')))
        except Exception:
            pass

    opts['aes'] = salt.crypt.Crypticle.generate_key_string()

    # Enabling open mode requires that the value be set to True, and nothing
    # else!
    if opts['open_mode']:
        if opts['open_mode'] == True:
            opts['open_mode'] = True
        else:
            opts['open_mode'] = False
    if opts['auto_accept']:
        if opts['auto_accept'] == True:
            opts['auto_accept'] = True
        else:
            opts['auto_accept'] = False
    return opts<|MERGE_RESOLUTION|>--- conflicted
+++ resolved
@@ -45,11 +45,7 @@
     opts['master_uri'] = 'tcp://' + opts['master'] + ':'\
                        + str(opts['master_port'])
 
-<<<<<<< HEAD
-    # Enableing open mode requires that the value be set to True, and nothing
-=======
     # Enabling open mode requires that the value be set to True, and nothing
->>>>>>> 10c24508
     # else!
     if opts['open_mode']:
         if opts['open_mode'] == True:
@@ -57,13 +53,6 @@
         else:
             opts['open_mode'] = False
 
-<<<<<<< HEAD
-    opts['logger'] = master_logger(opts['log_file'],
-                                   opts['log_level'],
-                                   opts['out_level'])
-
-=======
->>>>>>> 10c24508
     opts['grains'] = salt.loader.grains(opts)
 
     return opts
